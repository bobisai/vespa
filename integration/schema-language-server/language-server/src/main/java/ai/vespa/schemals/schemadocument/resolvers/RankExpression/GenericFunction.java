package ai.vespa.schemals.schemadocument.resolvers.RankExpression;

import java.io.PrintStream;
import java.util.ArrayList;
import java.util.HashSet;
import java.util.List;
import java.util.Optional;
import java.util.Set;
import java.util.stream.Collectors;

import org.eclipse.lsp4j.Diagnostic;
import org.eclipse.lsp4j.DiagnosticSeverity;

import ai.vespa.schemals.common.SchemaDiagnostic;
import ai.vespa.schemals.context.ParseContext;
import ai.vespa.schemals.index.Symbol.SymbolStatus;
import ai.vespa.schemals.index.Symbol.SymbolType;
import ai.vespa.schemals.parser.rankingexpression.ast.identifierStr;
import ai.vespa.schemals.schemadocument.resolvers.RankExpression.argument.Argument;
import ai.vespa.schemals.tree.SchemaNode;
import ai.vespa.schemals.tree.rankingexpression.RankNode;

public class GenericFunction {

    private String name;
    List<FunctionSignature> signatures;
    Set<String> properties;

    public GenericFunction(String name, List<FunctionSignature> signatures) {
        this.name = name;
        this.signatures = signatures;
        this.properties = new HashSet<>();

        for (FunctionSignature signature : signatures) {
            Set<String> addProps = signature.getProperties();
            if (addProps.size() == 0 && properties.size() > 0) {
                 properties.add("");
            } else {
                properties.addAll(addProps);
            }
            
        }
    }

    public GenericFunction(String name, FunctionSignature signature) {
        this(name, new ArrayList<>() {{
            add(signature);
        }});
    }

    public GenericFunction(String name, Argument argument, Set<String> properties) {
        this(name, new FunctionSignature(argument, properties));
    }

    public GenericFunction(String name, List<Argument> arguments, Set<String> proerties) {
        this(name, new FunctionSignature(arguments, proerties));
    }

    public GenericFunction(String name) {
        this(name, new FunctionSignature());
    }

<<<<<<< HEAD
    public List<FunctionSignature> getSignatures() {
        return List.copyOf(signatures);
    }

    @Override
=======
    public String getName() { return name; }

>>>>>>> 526f7a22
    public List<Diagnostic> handleArgumentList(ParseContext context, RankNode node) {
        List<Diagnostic> diagnostics = new ArrayList<>();

        Optional<SchemaNode> property = node.getProperty();
        Optional<String> propertyString = Optional.empty();
        if (property.isPresent()) {
            propertyString = Optional.of(property.get().getText());
        }

        Optional<FunctionSignature> signature = findFunctionSignature(node.getChildren(), propertyString, context.logger());

        if (signature.isEmpty()) {
            List<String> signatureStrings = signatures.stream()
                                                      .map(func -> func.toString())
                                                      .collect(Collectors.toList());
            String availableSignatures = String.join("\n", signatureStrings);
            String message = "No function matched for that sinature. Available signatures are:\n" + availableSignatures;
            diagnostics.add(new SchemaDiagnostic.Builder()
                .setRange(node.getRange())
                .setMessage(message)
                .setSeverity(DiagnosticSeverity.Error)
                .build());
            return diagnostics;
        }

        diagnostics.addAll(signature.get().handleArgumentList(context, node.getChildren()));

        Set<String> signatureProps = signature.get().getProperties();

        if (property.isEmpty() && (signatureProps.contains("") || signatureProps.size() == 0)) {
            // This is valid
            node.setBuiltInFunctionSignature(new SpecificFunction(this, signature.get()));
            return diagnostics;
        }
        
        String availableProps = (signatureProps.size() == 0) ? "No one" : String.join(", ", signatureProps);
        if (!property.isPresent()) {
            String message = "The function '" + node.getSchemaNode().getText() + "' must be used with a property. Available properties are: " + availableProps;
            diagnostics.add(new SchemaDiagnostic.Builder()
                .setRange(node.getRange())
                .setMessage(message)
                .setSeverity(DiagnosticSeverity.Error)
                .build());
            return diagnostics;
        }

        if (!properties.contains(property.get().getText())) {
            String message = "Invalid property '" + property.get().getText() + "'. Available properties are: " + availableProps;
            diagnostics.add(new SchemaDiagnostic.Builder()
                .setRange(property.get().getRange())
                .setMessage(message)
                .setSeverity(DiagnosticSeverity.Error)
                .build());
            return diagnostics;
        }

        if (!signature.get().getProperties().contains(property.get().getText())) {
            String message = "This property is not available with with this signature. Available properties are: " + availableProps;
            diagnostics.add(new SchemaDiagnostic.Builder()
                .setRange(property.get().getRange())
                .setMessage(message)
                .setSeverity(DiagnosticSeverity.Warning)
                .build());
        }

        SchemaNode symbolNode = property.get();
        while (!symbolNode.isASTInstance(identifierStr.class) && symbolNode.size() > 0) {
            symbolNode = symbolNode.get(0);
        }

        if (symbolNode.isASTInstance(identifierStr.class)) {
            symbolNode.setSymbol(SymbolType.PROPERTY, context.fileURI());
            symbolNode.setSymbolStatus(SymbolStatus.BUILTIN_REFERENCE);
        }

        node.setBuiltInFunctionSignature(new SpecificFunction(this, signature.get(), propertyString));

        return diagnostics;
    }

    private static boolean propertyInSet(Optional<String> string, Set<String> propertiySet) {
        if (string.isEmpty() && (
            propertiySet.size() == 0 ||
            propertiySet.contains("")
        )) {
            return true;
        }

        if (string.isEmpty()) return false;

        return propertiySet.contains(string.get());
    }

    private Optional<FunctionSignature> findFunctionSignature(List<RankNode> arguments, Optional<String> property, PrintStream logger) {

        List<FunctionSignature> bestMatches = new ArrayList<>();
        int maxScore = 0;

        for (FunctionSignature signature : signatures) {
            int score = signature.matchScore(arguments);
            if (score == maxScore) {
                bestMatches.add(signature);
            } else if (score > maxScore) {
                maxScore = score;
                bestMatches = new ArrayList<>() {{
                    add(signature);
                }};
            }
        }

        if (bestMatches.size() == 1) {
            return Optional.of(bestMatches.get(0));
        }

        // Filter by the property first
        List<FunctionSignature> possibleSignatures = new ArrayList<>(bestMatches);

        for (int i = possibleSignatures.size() - 1; i >= 0; i--) {
            if (!propertyInSet(property, possibleSignatures.get(i).getProperties())) {
                possibleSignatures.remove(i);
            }
        }

        if (possibleSignatures.size() == 1) return Optional.of(possibleSignatures.get(0));

        return Optional.empty();
    }
}<|MERGE_RESOLUTION|>--- conflicted
+++ resolved
@@ -60,16 +60,12 @@
         this(name, new FunctionSignature());
     }
 
-<<<<<<< HEAD
     public List<FunctionSignature> getSignatures() {
         return List.copyOf(signatures);
     }
 
-    @Override
-=======
     public String getName() { return name; }
 
->>>>>>> 526f7a22
     public List<Diagnostic> handleArgumentList(ParseContext context, RankNode node) {
         List<Diagnostic> diagnostics = new ArrayList<>();
 
