--- conflicted
+++ resolved
@@ -17,7 +17,6 @@
 import com.yahoo.vespa.config.server.deploy.DeployHandlerLogger;
 import com.yahoo.vespa.config.server.deploy.TenantFileSystemDirs;
 import com.yahoo.vespa.config.server.deploy.ZooKeeperClient;
-import com.yahoo.vespa.config.server.host.HostRegistry;
 import com.yahoo.vespa.config.server.tenant.TenantRepository;
 import com.yahoo.vespa.config.server.zookeeper.ConfigCurator;
 import com.yahoo.vespa.curator.Curator;
@@ -138,13 +137,8 @@
         TenantApplications applications = TenantApplications.create(
                 new TestComponentRegistry.Builder().curator(curator).build(), tenant);
         applications.createApplication(zkc.readApplicationId());
-<<<<<<< HEAD
         return new LocalSession(tenant, sessionId, FilesApplicationPackage.fromFile(testApp),
-                                zkc, sessionDir, applications, new HostRegistry<>());
-=======
-        return new LocalSession(tenant, sessionId, preparer, FilesApplicationPackage.fromFile(testApp),
                                 zkc, sessionDir, applications);
->>>>>>> ad47760e
     }
 
     private void doPrepare(LocalSession session) {
