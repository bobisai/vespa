// Copyright Yahoo. Licensed under the terms of the Apache 2.0 license. See LICENSE in the project root.
package com.yahoo.prelude.query.parser;

import com.yahoo.language.Language;
import com.yahoo.language.process.Segmenter;
import com.yahoo.prelude.Index;
import com.yahoo.prelude.IndexFacts;
import com.yahoo.prelude.query.AndSegmentItem;
import com.yahoo.prelude.query.CompositeItem;
import com.yahoo.prelude.query.Item;
import com.yahoo.prelude.query.NullItem;
import com.yahoo.prelude.query.PhraseItem;
import com.yahoo.prelude.query.PhraseSegmentItem;
import com.yahoo.prelude.query.WordItem;
import com.yahoo.search.query.QueryTree;
import com.yahoo.search.query.parser.Parsable;
import com.yahoo.search.query.parser.ParserEnvironment;

import java.util.List;
import java.util.ListIterator;

/**
 * The Vespa query parser.
 *
 * @author bratseth
 * @author Steinar Knutsen
 */
public abstract class AbstractParser implements CustomParser {


    /** The current submodes of this parser */
    protected Submodes submodes = new Submodes();

    /**
     * The current language of this parser. Used to decide whether and how to
     * use the CJKSegmenter
     */
    protected Language language = Language.UNKNOWN;

    /** The IndexFacts.Session of this query */
    protected IndexFacts.Session indexFacts;

    protected String defaultIndex;

    /**
     * The counter for braces in URLs, braces in URLs are accepted so long as
     * they are balanced.
     */
    protected int braceLevelURL = 0;

    protected final ParserEnvironment environment;
    protected final TokenPosition tokens = new TokenPosition();

    /**
     * An enumeration of the parser index-controlled submodes. Any combination
     * of these may be active at the same time. SubModes are activated or
     * deactivated by specifying special indexes in the query.
     */
    static final class Submodes {

        /**
         * Url mode allows "_" and "-" as word characters. Default is false
         */
        public boolean url = false;

        /**
         * Site mode - host names get start of host and end of host markers.
         * Default is false
         */
        public boolean site = false;

        /**
         * Sets submodes from an index.
         *
         * @param indexName the index name which should decide the submodes, or null to do nothing.
         * @param session the session used to look up information about this index
         */
        // To avoid this we need to pass an IndexFacts.session down instead - easily done but not without breaking API's
        public void setFromIndex(String indexName, IndexFacts.Session session) {
            if (indexName == null) return;

            reset();
            Index current = session.getIndex(indexName);

            if (current.isUriIndex())
                url = true;
            else if (current.isHostIndex())
                site = true;
        }

        /** Sets default values for all submodes */
        public void reset() {
            url = false;
            site = false;
        }

        /**
         * Returns whether we are in a mode which allows explicit anchoring markers, ^ and $
         */
        public boolean explicitAnchoring() { return site; }

    }

    /**
     * Creates a new instance of this class, storing the given {@link ParserEnvironment} for parse-time access to the
     * environment.
     *
     * @param environment the environment settings to attach to the Parser
     */
    protected AbstractParser(ParserEnvironment environment) {
        this.environment = ParserEnvironment.fromParserEnvironment(environment);
        if (this.environment.getIndexFacts() == null) {
            this.environment.setIndexFacts(new IndexFacts());
        }
    }

    // TODO: Deprecate the unwanted method signatures below
    
    @Override
    public final QueryTree parse(Parsable query) {
        Item root = null;
        if (query != null) {
            root = parse(query.getQuery(),
                         query.getFilter(),
                         query.getExplicitLanguage().orElse(query.getLanguage()),
                         environment.getIndexFacts().newSession(query.getSources(), query.getRestrict()),
                         query.getDefaultIndexName(),
                         query);
        }
        if (root == null) {
            root = new NullItem();
        }
        return new QueryTree(root);
    }

    @Override
    public final Item parse(String queryToParse, String filterToParse, Language parsingLanguage,
                            IndexFacts.Session indexFacts, String defaultIndex) {
        return parse(queryToParse, filterToParse, parsingLanguage, indexFacts, defaultIndex, null);
    }

    private Item parse(String queryToParse, String filterToParse, Language parsingLanguage,
                       IndexFacts.Session indexFacts, String defaultIndex, Parsable parsable) {
        if (queryToParse == null) return null;
<<<<<<< HEAD
        tokenize(queryToParse, defaultIndex, indexFacts, parsingLanguage);
=======

        if (defaultIndexName != null)
            defaultIndexName = indexFacts.getCanonicName(defaultIndexName);

        tokenize(queryToParse, defaultIndexName, indexFacts, parsingLanguage);
>>>>>>> 5f57dc00

        if (parsingLanguage == null && parsable != null) {
            String detectionText = generateLanguageDetectionTextFrom(tokens, indexFacts, defaultIndex);
            if (detectionText.isEmpty()) // heuristic detection text extraction is fallible
                detectionText = queryToParse;
            parsingLanguage = parsable.getOrDetectLanguage(detectionText);
        }

        setState(parsingLanguage, indexFacts, defaultIndex);
        Item root = parseItems();

        if (filterToParse != null) {
            AnyParser filterParser = new AnyParser(environment);
            if (root == null) {
                root = filterParser.parseFilter(filterToParse, parsingLanguage, indexFacts, defaultIndex);
            } else {
                root = filterParser.applyFilter(root, filterToParse, parsingLanguage, indexFacts, defaultIndex);
            }
        }
        return simplifyPhrases(root);
    }

    /**
     * Do a best-effort attempt at creating a single string for language detection from only the relevant
     * subset of tokens. 
     * The relevant tokens are text tokens which follows names of indexes which are tokenized.
     * 
     * This method does not modify the position of the given token stream.
     */
    private String generateLanguageDetectionTextFrom(TokenPosition tokens, IndexFacts.Session indexFacts, String defaultIndex) {
        StringBuilder detectionText = new StringBuilder();
        int initialPosition = tokens.getPosition();
        while (tokens.hasNext()) { // look for occurrences of text and text:text
            while (!tokens.currentIs(Token.Kind.WORD) && tokens.hasNext()) // skip nonwords
                tokens.next();
            if (!tokens.hasNext()) break;

            String queryText;
            Index index;

            Token word1 = tokens.next();
            if (is(Token.Kind.COLON, tokens.currentNoIgnore())) {
                tokens.next(); // colon
                Token word2 = tokens.next();
                if ( is(Token.Kind.WORD, word2))
                    queryText = word2.image;
                else
                    queryText = "";
                index = indexFacts.getIndex(word1.image);
                if (index.isNull()) { // interpret both as words
                    index = indexFacts.getIndex(defaultIndex);
                    queryText = word1.image + " " + queryText;
                }
            } else if (is(Token.Kind.COLON, tokens.currentNoIgnore()) && is(Token.Kind.QUOTE, tokens.currentNoIgnore(1))) {
                tokens.next(); // colon
                tokens.next(); // quote
                StringBuilder quotedContent = new StringBuilder();
                while (!tokens.currentIs(Token.Kind.QUOTE) && tokens.hasNext()) {
                    Token token = tokens.next();
                    if (is(Token.Kind.WORD, token))
                        quotedContent.append(token.image).append(" ");
                }
                tokens.next();
                queryText = quotedContent.toString();
                index = indexFacts.getIndex(word1.image);
                if (index.isNull()) { // interpret both as words
                    index = indexFacts.getIndex(defaultIndex);
                    queryText = word1.image + " " + queryText;
                }
            } else {
                index = indexFacts.getIndex(defaultIndex);
                queryText = word1.image;
            }

            if (queryText != null && index.hasPlainTokens())
                detectionText.append(queryText).append(" ");
        }
        tokens.setPosition(initialPosition);
        return detectionText.toString();
    }

    private boolean is(Token.Kind kind, Token tokenOrNull) {
        if (tokenOrNull == null) return false;
        return kind.equals(tokenOrNull.kind);
    }

    protected abstract Item parseItems();

    /**
     * Unicode normalizes some piece of natural language text. The chosen form
     * is compatibility decomposition, canonical composition (NFKC).
     */
    protected String normalize(String input) {
        if (input == null || input.length() == 0) return input;

        return environment.getLinguistics().getNormalizer().normalize(input);
    }

    protected void setState(Language queryLanguage, IndexFacts.Session indexFacts, String defaultIndex) {
        this.indexFacts = indexFacts;
        this.defaultIndex = defaultIndex;
        this.language = queryLanguage;
        this.submodes.reset();
    }

    /**
     * Tokenizes the given string and initializes tokens with the found tokens.
     *
     * @param query            the string to tokenize
     * @param defaultIndexName the name of the index to use as default
     * @param indexFacts       resolved information about the index we are searching
     * @param language         the language set for this query, or null if none
     */
    protected void tokenize(String query, String defaultIndexName, IndexFacts.Session indexFacts, Language language) {
        Tokenizer tokenizer = new Tokenizer(environment.getLinguistics());
        tokenizer.setSubstringSpecialTokens(language != null && language.isCjk());
        tokenizer.setSpecialTokens(environment.getSpecialTokens());
        tokens.initialize(tokenizer.tokenize(query, defaultIndexName, indexFacts));
    }

    /**
     * Collapses single item phrases in the tree to the contained item.
     *
     * @param unwashed The item whose phrases to simplify.
     * @return The simplified item.
     */
    public static Item simplifyPhrases(Item unwashed) {
        if (unwashed == null) {
            return unwashed;
        } else if (unwashed instanceof PhraseItem) {
            return collapsePhrase((PhraseItem) unwashed);
        } else if (unwashed instanceof CompositeItem composite) {
            ListIterator<Item> i = composite.getItemIterator();

            while (i.hasNext()) {
                Item original = i.next();
                Item transformed = simplifyPhrases(original);

                if (original != transformed) {
                    i.set(transformed);
                }
            }
            return unwashed;
        } else {
            return unwashed;
        }
    }

    private static Item collapsePhrase(PhraseItem phrase) {
        if (phrase.getItemCount() == 1 && phrase.getItem(0) instanceof WordItem word) {
            // TODO: Other stuff which needs propagation?
            word.setWeight(phrase.getWeight());
            return word;
        } else {
            return phrase;
        }
    }

    /**
     * Segments a token
     *
     * @param indexName the index name which preceeded this token, or null if none
     * @param token the token to segment
     * @param quoted whether this segment is within quoted text
     * @return the resulting item
     */
    // TODO: The segmenting stuff is a mess now, this will fix it:
    // - Make Segmenter a class which is instantiated per parsing
    // - Make the instance know the language, etc and do all dispatching internally
    // -bratseth
    // TODO: Use segmenting for forced phrase searches?
    //
    // Language detection currently depends on tokenization (see generateLanguageDetectionTextFrom), but 
    // - the API's was originally not constructed for that, so a careful and somewhat unsatisfactory dance
    //   must be carried out to make it work
    // - it should really depend on parsing
    // This can be solved by making the segment method language independent by
    // always producing a query item containing the token text and resolve it to a WordItem or
    // SegmentItem after parsing and language detection.
    protected Item segment(String indexName, Token token, boolean quoted) {
        String normalizedToken = normalize(token.toString());

        if (token.isSpecial()) {
            WordItem w = new WordItem(token.toString(), true, token.substring);
            w.setWords(false);
            w.setFromSpecialToken(true);
            return w;
        }

        if (language == Language.UNKNOWN) {
            return new WordItem(normalizedToken, true, token.substring);
        }


        Segmenter segmenter = environment.getLinguistics().getSegmenter();
        List<String> segments = segmenter.segment(normalizedToken, language);
        if (segments.size() == 0) {
            return null;
        }

        if (segments.size() == 1) {
            return new WordItem(segments.get(0), "", true, token.substring);
        }

        CompositeItem composite;
        if (indexFacts.getIndex(indexName).getPhraseSegmenting() || quoted) {
            composite = new PhraseSegmentItem(token.toString(), normalizedToken, true, false, token.substring);
        }
        else {
            composite = new AndSegmentItem(token.toString(), true, false);
        }
        int n = 0;
        WordItem previous = null;
        for (String segment : segments) {
            WordItem w = new WordItem(segment, "", true, token.substring);
            w.setFromSegmented(true);
            w.setSegmentIndex(n++);
            w.setStemmed(false);
            if (previous != null)
                previous.setConnectivity(w, 1.0);
            previous = w;
            composite.addItem(w);
        }
        composite.lock();
        return composite;
    }

}<|MERGE_RESOLUTION|>--- conflicted
+++ resolved
@@ -142,15 +142,11 @@
     private Item parse(String queryToParse, String filterToParse, Language parsingLanguage,
                        IndexFacts.Session indexFacts, String defaultIndex, Parsable parsable) {
         if (queryToParse == null) return null;
-<<<<<<< HEAD
+
+        if (defaultIndexName != null)
+            defaultIndexName = indexFacts.getCanonicName(defaultIndex);
+
         tokenize(queryToParse, defaultIndex, indexFacts, parsingLanguage);
-=======
-
-        if (defaultIndexName != null)
-            defaultIndexName = indexFacts.getCanonicName(defaultIndexName);
-
-        tokenize(queryToParse, defaultIndexName, indexFacts, parsingLanguage);
->>>>>>> 5f57dc00
 
         if (parsingLanguage == null && parsable != null) {
             String detectionText = generateLanguageDetectionTextFrom(tokens, indexFacts, defaultIndex);
