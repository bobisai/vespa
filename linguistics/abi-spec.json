--- conflicted
+++ resolved
@@ -536,7 +536,6 @@
     ],
     "fields" : [ ]
   },
-<<<<<<< HEAD
   "com.yahoo.language.process.InvocationContext" : {
     "superClass" : "java.lang.Object",
     "interfaces" : [ ],
@@ -557,7 +556,9 @@
       "public void putCachedValue(java.lang.Object, java.lang.Object)",
       "public java.lang.Object getCachedValue(java.lang.Object)",
       "public java.lang.Object computeCachedValueIfAbsent(java.lang.Object, java.util.function.Supplier)"
-=======
+    ],
+    "fields" : [ ]
+  },
   "com.yahoo.language.process.LinguisticsParameters" : {
     "superClass" : "java.lang.Record",
     "interfaces" : [ ],
@@ -575,7 +576,6 @@
       "public com.yahoo.language.process.StemMode stemMode()",
       "public boolean removeAccents()",
       "public boolean lowercase()"
->>>>>>> 3bd240e3
     ],
     "fields" : [ ]
   },
