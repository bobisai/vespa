--- conflicted
+++ resolved
@@ -78,18 +78,11 @@
     size_t lidCount1(0);
     size_t bucketCount(0);
     size_t chunkCount(0);
-<<<<<<< HEAD
     for (const auto & store : _tmpStore) {
+        store->close();
         lidCount1 += store->getLidCount();
         bucketCount += store->getBucketCount();
         chunkCount += store->getChunkCount();
-=======
-    for (StoreByBucket & store : _tmpStore) {
-        store.close();
-        lidCount1 += store.getLidCount();
-        bucketCount += store.getBucketCount();
-        chunkCount += store.getChunkCount();
->>>>>>> 9dfadb0a
     }
     LOG(info, "Have read %ld lids and placed them in %ld buckets. Temporary compressed in %ld chunks."
               " Max bucket guard held for %" PRId64 " us, and last before close for %" PRId64 " us",
