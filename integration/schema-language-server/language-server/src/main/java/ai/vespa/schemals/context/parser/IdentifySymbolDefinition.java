--- conflicted
+++ resolved
@@ -89,17 +89,10 @@
             
             } else {
 
-<<<<<<< HEAD
-                child.setUserDefinedIdentifier();
-                if (schemaIndex.findSymbol(this.fileURI, nodeType, child.getText()) == null) {
-                    Symbol symbol = new Symbol(nodeType, child);
-                    schemaIndex.insert(this.fileURI, symbol);
-=======
                 SymbolDefinitionNode newNode = new SymbolDefinitionNode(child);
-                if (schemaIndex.findSymbol(document.getFileURI(), nodeType, child.getText()) == null) {
+                if (schemaIndex.findSymbol(fileURI, nodeType, child.getText()) == null) {
                     Symbol symbol = new Symbol(nodeType, newNode);
-                    schemaIndex.insert(document.getFileURI(), symbol);
->>>>>>> 41d4b64a
+                    schemaIndex.insert(fileURI, symbol);
                 }
 
             }
