// Copyright Yahoo. Licensed under the terms of the Apache 2.0 license. See LICENSE in the project root.
package com.yahoo.vespa.model.filedistribution;

import com.yahoo.config.FileReference;
import com.yahoo.config.ModelReference;
import com.yahoo.config.application.api.DeployLogger;
import com.yahoo.config.application.api.FileRegistry;
import com.yahoo.config.model.api.ModelContext;
import com.yahoo.config.model.producer.AnyConfigProducer;
import com.yahoo.config.model.producer.UserConfigRepo;
import com.yahoo.path.Path;
import com.yahoo.vespa.config.ConfigDefinition;
import com.yahoo.vespa.config.ConfigDefinitionKey;
import com.yahoo.vespa.config.ConfigPayloadBuilder;

import com.yahoo.yolean.Exceptions;

import java.io.File;
import java.io.Serializable;
import java.util.Collection;
import java.util.HashMap;
import java.util.Map;
import java.util.Optional;
import java.util.logging.Level;

import static com.yahoo.vespa.model.container.ApplicationContainerCluster.UserConfiguredUrls;

/**
 * Utility methods for registering file distribution of files/paths/urls/models defined by the user.
 *
 * @author gjoranv
 */
public class UserConfiguredFiles implements Serializable {

    private final FileRegistry fileRegistry;
    private final DeployLogger logger;
<<<<<<< HEAD
    private final String unknownConfigDefinition;

    public UserConfiguredFiles(FileRegistry fileRegistry, DeployLogger logger, ModelContext.FeatureFlags featureFlags) {
        this.fileRegistry = fileRegistry;
        this.logger = logger;
        this.unknownConfigDefinition = featureFlags.unknownConfigDefinition();
=======
    private final UserConfiguredUrls userConfiguredUrls;

    public UserConfiguredFiles(FileRegistry fileRegistry, DeployLogger logger, UserConfiguredUrls userConfiguredUrls) {
        this.fileRegistry = fileRegistry;
        this.logger = logger;
        this.userConfiguredUrls = userConfiguredUrls;
>>>>>>> 7facdd61
    }

    /**
     * Registers user configured files for a producer for file distribution.
     */
    public <PRODUCER extends AnyConfigProducer> void register(PRODUCER producer) {
        UserConfigRepo userConfigs = producer.getUserConfigs();
        Map<Path, FileReference> registeredFiles = new HashMap<>();
        for (ConfigDefinitionKey key : userConfigs.configsProduced()) {
            ConfigPayloadBuilder builder = userConfigs.get(key);
            try {
                register(builder, registeredFiles, key);
            } catch (IllegalArgumentException e) {
                throw new IllegalArgumentException("Unable to register file specified in services.xml for config '" + key + "': " +
                                                   Exceptions.toMessageString(e));
            }
        }
    }

    private void register(ConfigPayloadBuilder builder, Map<Path, FileReference> registeredFiles, ConfigDefinitionKey key) {
        ConfigDefinition configDefinition = builder.getConfigDefinition();
        if (configDefinition == null) {
            String message = "Unable to find config definition " + key + ". Will not register files for file distribution for this config";
            switch (unknownConfigDefinition) {
                case "log" -> logger.logApplicationPackage(Level.INFO, message);
                case "warning" -> logger.logApplicationPackage(Level.WARNING, message);
                case "fail" -> throw new IllegalArgumentException("Unable to find config definition for " + key);
            }
            return;
        }

        // Inspect fields at this level
        registerEntries(builder, registeredFiles, configDefinition.getFileDefs(), false);
        registerEntries(builder, registeredFiles, configDefinition.getPathDefs(), false);
        registerEntries(builder, registeredFiles, configDefinition.getOptionalPathDefs(), false);
        registerEntries(builder, registeredFiles, configDefinition.getModelDefs(), true);

        // Inspect arrays
        for (Map.Entry<String, ConfigDefinition.ArrayDef> entry : configDefinition.getArrayDefs().entrySet()) {
            if (isNotAnyFileType(entry.getValue().getTypeSpec().getType())) continue;
            ConfigPayloadBuilder.Array array = builder.getArray(entry.getKey());
            registerFileEntries(array.getElements(), registeredFiles, "model".equals(entry.getValue().getTypeSpec().getType()));
        }

        // Inspect maps
        for (Map.Entry<String, ConfigDefinition.LeafMapDef> entry : configDefinition.getLeafMapDefs().entrySet()) {
            if (isNotAnyFileType(entry.getValue().getTypeSpec().getType())) continue;
            ConfigPayloadBuilder.MapBuilder map = builder.getMap(entry.getKey());
            registerFileEntries(map.getElements(), registeredFiles, "model".equals(entry.getValue().getTypeSpec().getType()));
        }

        // Inspect inner fields
        for (String name : configDefinition.getStructDefs().keySet()) {
            register(builder.getObject(name), registeredFiles, key);
        }
        for (String name : configDefinition.getInnerArrayDefs().keySet()) {
            ConfigPayloadBuilder.Array array = builder.getArray(name);
            for (ConfigPayloadBuilder element : array.getElements()) {
                register(element, registeredFiles, key);
            }
        }
        for (String name : configDefinition.getStructMapDefs().keySet()) {
            ConfigPayloadBuilder.MapBuilder map = builder.getMap(name);
            for (ConfigPayloadBuilder element : map.getElements()) {
                register(element, registeredFiles, key);
            }
        }
    }

    private static boolean isNotAnyFileType(String type) {
        return ! "file".equals(type) && ! "path".equals(type) && ! "model".equals(type);
    }

    private void registerEntries(ConfigPayloadBuilder builder,
                                 Map<Path, FileReference> registeredFiles,
                                 Map<String, ?> entries,
                                 boolean isModelType) {
        for (Map.Entry<String, ?> entry : entries.entrySet()) {
            String name = entry.getKey();
            ConfigPayloadBuilder fileEntry = builder.getObject(name);
            if (isEmptyOptionalPath(entry, fileEntry)) continue;
            if (fileEntry.getValue() == null || fileEntry.getValue().equals("."))
                throw new IllegalArgumentException("Unable to register file for field '" + name +
                                                   "': Invalid config value '" + fileEntry.getValue() + "'");
            registerFileEntry(fileEntry, registeredFiles, isModelType);
        }
    }

    private static boolean isEmptyOptionalPath(Map.Entry<String, ?> entry, ConfigPayloadBuilder fileEntry) {
        return entry.getValue() instanceof ConfigDefinition.OptionalPathDef && fileEntry.getValue() == null;
    }

    private void registerFileEntries(Collection<ConfigPayloadBuilder> builders, Map<Path, FileReference> registeredFiles, boolean isModelType) {
        for (ConfigPayloadBuilder builder : builders) {
            registerFileEntry(builder, registeredFiles, isModelType);
        }
    }

    private void registerFileEntry(ConfigPayloadBuilder builder, Map<Path, FileReference> registeredFiles, boolean isModelType) {
        Path path;
        if (isModelType) {
            var modelReference = ModelReference.valueOf(builder.getValue());
            if (modelReference.path().isEmpty()) {
                modelReference.url().ifPresent(url -> userConfiguredUrls.add(url.value()));
                return;
            }
            path = Path.fromString(modelReference.path().get().value());
        }
        else {
            path = Path.fromString(builder.getValue());
        }

        File file = path.toFile();
        if (file.isDirectory() && (file.listFiles() == null || file.listFiles().length == 0))
            throw new IllegalArgumentException("Directory '" + path.getRelative() + "' is empty");

        FileReference reference = registeredFiles.get(path);
        if (reference == null) {
            reference = fileRegistry.addFile(path.getRelative());
            registeredFiles.put(path, reference);
        }
        if (reference == null)
            throw new IllegalArgumentException("No such file or directory '" + path.getRelative() + "'");

        if (isModelType) {
            var model = ModelReference.valueOf(builder.getValue());
            var modelWithReference = ModelReference.unresolved(model.modelId(), model.url(), Optional.of(reference));
            builder.setValue(modelWithReference.toString());
        }
        else {
            builder.setValue(reference.value());
        }
    }

}<|MERGE_RESOLUTION|>--- conflicted
+++ resolved
@@ -34,21 +34,16 @@
 
     private final FileRegistry fileRegistry;
     private final DeployLogger logger;
-<<<<<<< HEAD
+    private final UserConfiguredUrls userConfiguredUrls;
     private final String unknownConfigDefinition;
 
-    public UserConfiguredFiles(FileRegistry fileRegistry, DeployLogger logger, ModelContext.FeatureFlags featureFlags) {
-        this.fileRegistry = fileRegistry;
-        this.logger = logger;
-        this.unknownConfigDefinition = featureFlags.unknownConfigDefinition();
-=======
-    private final UserConfiguredUrls userConfiguredUrls;
-
-    public UserConfiguredFiles(FileRegistry fileRegistry, DeployLogger logger, UserConfiguredUrls userConfiguredUrls) {
+    public UserConfiguredFiles(FileRegistry fileRegistry, DeployLogger logger,
+                               ModelContext.FeatureFlags featureFlags,
+                               UserConfiguredUrls userConfiguredUrls) {
         this.fileRegistry = fileRegistry;
         this.logger = logger;
         this.userConfiguredUrls = userConfiguredUrls;
->>>>>>> 7facdd61
+        this.unknownConfigDefinition = featureFlags.unknownConfigDefinition();
     }
 
     /**
