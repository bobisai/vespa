package ai.vespa.schemals.tree;

import java.util.ArrayList;

import org.eclipse.lsp4j.Range;

import ai.vespa.schemals.parser.*;

public class SchemaNode {

    private Token.TokenType type;
    private String identifierString;
    private SchemaNode parent;
    private boolean isUserDefinedIdentifier = false;
    private boolean isSchemaType = false;
    private Node originalNode;

    // This array has to be in order, without overlapping elements
    private ArrayList<SchemaNode> children = new ArrayList<SchemaNode>();

    private Range range;

    public SchemaNode(Node node) {
        this(node, null);
    }
    
    private SchemaNode(Node node, SchemaNode parent) {
        this.parent = parent;
        originalNode = node;
        Node.NodeType originalType = node.getType();
        type = (node.isDirty() || !(originalType instanceof Token.TokenType)) ? null : (Token.TokenType) originalType;

        identifierString = node.getClass().getName();
        range = CSTUtils.getNodeRange(node);

        for (Node child : node) {
            children.add(new SchemaNode(child, this));
        }
        
    }

    public Token.TokenType getType() {
        return type;
    }

    // Return token type (if the node is a token), even if the node is dirty
    public Token.TokenType getDirtyType() {
        Node.NodeType originalType = originalNode.getType();
        if (originalType instanceof Token.TokenType)return (Token.TokenType)originalType;
        return null;
    }

    public Token.TokenType setType(Token.TokenType type) {
        this.type = type;
        return type;
    }

    public void setUserDefinedIdentifier() {
        setType(Token.TokenType.IDENTIFIER);
        this.isUserDefinedIdentifier = true;
    }

    public boolean isUserDefinedIdentifier() {
        return isUserDefinedIdentifier;
    }

    public void setSchemaType() {
        this.isSchemaType = true;
    }

    public boolean isSchemaType() {
        return isSchemaType;
    }

    public String getIdentifierString() {
        return identifierString;
    }

    public String getClassLeafIdentifierString() {
        int lastIndex = identifierString.lastIndexOf('.');
        return identifierString.substring(lastIndex + 1);
    }

    public Range getRange() {
        return range;
    }

    public SchemaNode getParent() {
        return parent;
    }

    public SchemaNode getPrevious() {
        if (parent == null)return null;

        int parentIndex = parent.indexOf(this);

        if (parentIndex == -1)return null; // invalid setup

        if (parentIndex == 0)return parent;
        return parent.get(parentIndex - 1);
    }

    public int indexOf(SchemaNode child) {
        return this.children.indexOf(child);
    }

    public int size() {
        return children.size();
    }

    public SchemaNode get(int i) {
        return children.get(i);
    }

    public String getText() {
        return originalNode.getSource();
    }

    public boolean isLeaf() {
        return children.size() == 0;
    }

<<<<<<< HEAD
    public boolean isDirty() {
        return originalNode.isDirty();
=======
    public Integer indexOf(SchemaNode child) {
        for (int i = 0; i < size(); i++) {
            if (child == get(i)) {
                return i;
            }
        }
        return null;
    }

    public String toString() {
        return getText() + " [" + isSchemaType + "]";
>>>>>>> f18e69f4
    }
}<|MERGE_RESOLUTION|>--- conflicted
+++ resolved
@@ -120,21 +120,11 @@
         return children.size() == 0;
     }
 
-<<<<<<< HEAD
     public boolean isDirty() {
         return originalNode.isDirty();
-=======
-    public Integer indexOf(SchemaNode child) {
-        for (int i = 0; i < size(); i++) {
-            if (child == get(i)) {
-                return i;
-            }
-        }
-        return null;
     }
 
     public String toString() {
         return getText() + " [" + isSchemaType + "]";
->>>>>>> f18e69f4
     }
 }