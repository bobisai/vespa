--- conflicted
+++ resolved
@@ -503,22 +503,13 @@
     }
 
     @Test
-<<<<<<< HEAD
     public void suggestions_avoid_duplicate_resources() {
-        ClusterResources min = new ClusterResources( 2, 1, new NodeResources(1, 1, 1, 1));
+        ClusterResources min = new ClusterResources(2, 1, new NodeResources(1, 1, 1, 1));
         var fixture = DynamicProvisioningTester.fixture().awsProdSetup(false).capacity(Capacity.from(min, min)).build();
-=======
-    public void suggests_max_1_group_in_container_clusters() {
-        ClusterResources min = new ClusterResources(2, 1, new NodeResources(1, 1, 1, 1));
-        var fixture = DynamicProvisioningTester.fixture()
-                                               .clusterType(ClusterSpec.Type.container)
-                                               .awsProdSetup(true).capacity(Capacity.from(min, min)).build();
->>>>>>> 2b2fc139
         fixture.setScalingDuration(Duration.ofHours(6));
         fixture.tester().clock().advance(Duration.ofDays(2));
         fixture.loader().applyCpuLoad(1.0, 120);
         List<Autoscaling> suggestions = fixture.tester().suggest(fixture.applicationId, fixture.clusterSpec.id(), min, min);
-<<<<<<< HEAD
         Set<NodeResources> seenResources = new HashSet<>();
         for (var suggestion : suggestions) {
             var nodeResources = suggestion.resources().get().nodeResources();
@@ -526,9 +517,19 @@
                 fail("Duplicate suggestion with resources " + nodeResources);
             seenResources.add(nodeResources);
         }
-=======
+    }
+
+    @Test
+    public void suggests_max_1_group_in_container_clusters() {
+        ClusterResources min = new ClusterResources(2, 1, new NodeResources(1, 1, 1, 1));
+        var fixture = DynamicProvisioningTester.fixture()
+                                               .clusterType(ClusterSpec.Type.container)
+                                               .awsProdSetup(true).capacity(Capacity.from(min, min)).build();
+        fixture.setScalingDuration(Duration.ofHours(6));
+        fixture.tester().clock().advance(Duration.ofDays(2));
+        fixture.loader().applyCpuLoad(1.0, 120);
+        List<Autoscaling> suggestions = fixture.tester().suggest(fixture.applicationId, fixture.clusterSpec.id(), min, min);
         assertTrue(suggestions.stream().allMatch(s -> s.resources().get().groups() == 1));
->>>>>>> 2b2fc139
     }
 
     @Test
